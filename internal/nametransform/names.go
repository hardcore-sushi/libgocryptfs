// Package nametransform encrypts and decrypts filenames.
package nametransform

import (
	"crypto/aes"
	"encoding/base64"
	"math"
	"path/filepath"
	"syscall"

	"github.com/rfjakob/eme"
)

const (
	// Like ext4, we allow at most 255 bytes for a file name.
	NameMax = 255
)

// NameTransform is used to transform filenames.
type NameTransform struct {
	emeCipher *eme.EMECipher
	// Names longer than `longNameMax` are hashed. Set to MaxInt when
	// longnames are disabled.
	longNameMax int
	// B64 = either base64.URLEncoding or base64.RawURLEncoding, depending
	// on the Raw64 feature flag
	B64 *base64.Encoding
	// Patterns to bypass decryption
	badnamePatterns    []string
	deterministicNames bool
}

// New returns a new NameTransform instance.
<<<<<<< HEAD
func New(e *eme.EMECipher, longNames bool, raw64 bool, badname []string, deterministicNames bool) *NameTransform {
=======
//
// If `longNames` is set, names longer than `longNameMax` are hashed to
// `gocryptfs.longname.[sha256]`.
// Pass `longNameMax = 0` to use the default value (255).
func New(e *eme.EMECipher, longNames bool, longNameMax uint8, raw64 bool, badname []string, deterministicNames bool) *NameTransform {
	tlog.Debug.Printf("nametransform.New: longNameMax=%v, raw64=%v, badname=%q",
		longNameMax, raw64, badname)
>>>>>>> 4bd1a8db
	b64 := base64.URLEncoding
	if raw64 {
		b64 = base64.RawURLEncoding
	}
	var effectiveLongNameMax int = math.MaxInt32
	if longNames {
		if longNameMax == 0 {
			effectiveLongNameMax = NameMax
		} else {
			effectiveLongNameMax = int(longNameMax)
		}
	}
	return &NameTransform{
		emeCipher:          e,
		longNameMax:        effectiveLongNameMax,
		B64:                b64,
		badnamePatterns:    badname,
		deterministicNames: deterministicNames,
	}
}

// DecryptName calls decryptName to try and decrypt a base64-encoded encrypted
// filename "cipherName", and failing that checks if it can be bypassed
func (n *NameTransform) DecryptName(cipherName string, iv []byte) (string, error) {
	res, err := n.decryptName(cipherName, iv)
	if err != nil && n.HaveBadnamePatterns() {
		res, err = n.decryptBadname(cipherName, iv)
	}
	if err != nil {
		return "", err
	}
	if err := IsValidName(res); err != nil {
		tlog.Warn.Printf("DecryptName %q: invalid name after decryption: %v", cipherName, err)
		return "", syscall.EBADMSG
	}
	return res, err
}

// decryptName decrypts a base64-encoded encrypted filename "cipherName" using the
// initialization vector "iv".
func (n *NameTransform) decryptName(cipherName string, iv []byte) (string, error) {
	bin, err := n.B64.DecodeString(cipherName)
	if err != nil {
		return "", err
	}
	if len(bin) == 0 {
<<<<<<< HEAD
		return "", syscall.EBADMSG
	}
	if len(bin)%aes.BlockSize != 0 {
=======
		tlog.Warn.Printf("decryptName: empty input")
		return "", syscall.EBADMSG
	}
	if len(bin)%aes.BlockSize != 0 {
		tlog.Debug.Printf("decryptName %q: decoded length %d is not a multiple of 16", cipherName, len(bin))
>>>>>>> 4bd1a8db
		return "", syscall.EBADMSG
	}
	bin = n.emeCipher.Decrypt(iv, bin)
	bin, err = unPad16(bin)
	if err != nil {
<<<<<<< HEAD
		return "", syscall.EBADMSG
	}
	plain := string(bin)
	if err := IsValidName(plain); err != nil {
		return "", syscall.EBADMSG
	}
=======
		tlog.Warn.Printf("decryptName %q: unPad16 error: %v", cipherName, err)
		return "", syscall.EBADMSG
	}
	plain := string(bin)
>>>>>>> 4bd1a8db
	return plain, err
}

// EncryptName encrypts a file name "plainName" and returns a base64-encoded "cipherName64",
// encrypted using EME (https://github.com/rfjakob/eme).
//
// plainName is checked for null bytes, slashes etc. and such names are rejected
// with an error.
//
// This function is exported because in some cases, fusefrontend needs access
// to the full (not hashed) name if longname is used.
func (n *NameTransform) EncryptName(plainName string, iv []byte) (cipherName64 string, err error) {
	if err := IsValidName(plainName); err != nil {
		return "", syscall.EBADMSG
	}
	return n.encryptName(plainName, iv), nil
}

// encryptName encrypts "plainName" and returns a base64-encoded "cipherName64",
// encrypted using EME (https://github.com/rfjakob/eme).
//
// No checks for null bytes etc are performed against plainName.
func (n *NameTransform) encryptName(plainName string, iv []byte) (cipherName64 string) {
	bin := []byte(plainName)
	bin = pad16(bin)
	bin = n.emeCipher.Encrypt(iv, bin)
	cipherName64 = n.B64.EncodeToString(bin)
	return cipherName64
}

// EncryptAndHashName encrypts "name" and hashes it to a longname if it is
// too long.
// Returns ENAMETOOLONG if "name" is longer than 255 bytes.
func (be *NameTransform) EncryptAndHashName(name string, iv []byte) (string, error) {
	// Prevent the user from creating files longer than 255 chars.
	if len(name) > NameMax {
		return "", syscall.ENAMETOOLONG
	}
	cName, err := be.EncryptName(name, iv)
	if err != nil {
		return "", err
	}
	if len(cName) > be.longNameMax {
		return be.HashLongName(cName), nil
	}
	return cName, nil
}

// B64EncodeToString returns a Base64-encoded string
func (n *NameTransform) B64EncodeToString(src []byte) string {
	return n.B64.EncodeToString(src)
}

// B64DecodeString decodes a Base64-encoded string
func (n *NameTransform) B64DecodeString(s string) ([]byte, error) {
	return n.B64.DecodeString(s)
}

// Dir is like filepath.Dir but returns "" instead of ".".
func Dir(path string) string {
	d := filepath.Dir(path)
	if d == "." {
		return ""
	}
	return d
}

// GetLongNameMax will return curent `longNameMax`. File name longer than
// this should be hashed.
func (n *NameTransform) GetLongNameMax() int {
	return n.longNameMax
}<|MERGE_RESOLUTION|>--- conflicted
+++ resolved
@@ -31,17 +31,11 @@
 }
 
 // New returns a new NameTransform instance.
-<<<<<<< HEAD
-func New(e *eme.EMECipher, longNames bool, raw64 bool, badname []string, deterministicNames bool) *NameTransform {
-=======
 //
 // If `longNames` is set, names longer than `longNameMax` are hashed to
 // `gocryptfs.longname.[sha256]`.
 // Pass `longNameMax = 0` to use the default value (255).
 func New(e *eme.EMECipher, longNames bool, longNameMax uint8, raw64 bool, badname []string, deterministicNames bool) *NameTransform {
-	tlog.Debug.Printf("nametransform.New: longNameMax=%v, raw64=%v, badname=%q",
-		longNameMax, raw64, badname)
->>>>>>> 4bd1a8db
 	b64 := base64.URLEncoding
 	if raw64 {
 		b64 = base64.RawURLEncoding
@@ -74,7 +68,6 @@
 		return "", err
 	}
 	if err := IsValidName(res); err != nil {
-		tlog.Warn.Printf("DecryptName %q: invalid name after decryption: %v", cipherName, err)
 		return "", syscall.EBADMSG
 	}
 	return res, err
@@ -88,35 +81,17 @@
 		return "", err
 	}
 	if len(bin) == 0 {
-<<<<<<< HEAD
 		return "", syscall.EBADMSG
 	}
 	if len(bin)%aes.BlockSize != 0 {
-=======
-		tlog.Warn.Printf("decryptName: empty input")
-		return "", syscall.EBADMSG
-	}
-	if len(bin)%aes.BlockSize != 0 {
-		tlog.Debug.Printf("decryptName %q: decoded length %d is not a multiple of 16", cipherName, len(bin))
->>>>>>> 4bd1a8db
 		return "", syscall.EBADMSG
 	}
 	bin = n.emeCipher.Decrypt(iv, bin)
 	bin, err = unPad16(bin)
 	if err != nil {
-<<<<<<< HEAD
 		return "", syscall.EBADMSG
 	}
 	plain := string(bin)
-	if err := IsValidName(plain); err != nil {
-		return "", syscall.EBADMSG
-	}
-=======
-		tlog.Warn.Printf("decryptName %q: unPad16 error: %v", cipherName, err)
-		return "", syscall.EBADMSG
-	}
-	plain := string(bin)
->>>>>>> 4bd1a8db
 	return plain, err
 }
 
