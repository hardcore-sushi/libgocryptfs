--- conflicted
+++ resolved
@@ -1,15 +1,9 @@
 package syscallcompat
 
 import (
-	"bytes"
 	"syscall"
 
 	"golang.org/x/sys/unix"
-<<<<<<< HEAD
-=======
-
-	"github.com/rfjakob/gocryptfs/v2/internal/tlog"
->>>>>>> 91d3b30c
 )
 
 // PATH_MAX is the maximum allowed path length on Linux.
@@ -32,21 +26,6 @@
 	}
 }
 
-// Faccessat exists both in Linux and in MacOS 10.10+, but the Linux version
-// DOES NOT support any flags. Emulate AT_SYMLINK_NOFOLLOW like glibc does.
-func Faccessat(dirfd int, path string, mode uint32) error {
-	var st unix.Stat_t
-	err := Fstatat(dirfd, path, &st, unix.AT_SYMLINK_NOFOLLOW)
-	if err != nil {
-		return err
-	}
-	if st.Mode&syscall.S_IFMT == syscall.S_IFLNK {
-		// Pretend that a symlink is always accessible
-		return nil
-	}
-	return unix.Faccessat(dirfd, path, mode, 0)
-}
-
 // Openat wraps the Openat syscall.
 // Retries on EINTR.
 func Openat(dirfd int, path string, flags int, mode uint32) (fd int, err error) {
@@ -60,15 +39,6 @@
 		return unix.Openat(dirfd, path, flags, mode)
 	})
 	return fd, err
-}
-
-// Fchownat syscall.
-func Fchownat(dirfd int, path string, uid int, gid int, flags int) (err error) {
-	// Why would we ever want to call this without AT_SYMLINK_NOFOLLOW?
-	if flags&unix.AT_SYMLINK_NOFOLLOW == 0 {
-		flags |= unix.AT_SYMLINK_NOFOLLOW
-	}
-	return unix.Fchownat(dirfd, path, uid, gid, flags)
 }
 
 // Fstatat syscall.
@@ -104,119 +74,4 @@
 const XATTR_BUFSZ = XATTR_SIZE_MAX + 1024
 
 // We try with a small buffer first - this one can be allocated on the stack.
-const XATTR_BUFSZ_SMALL = 500
-
-// Fgetxattr is a wrapper around unix.Fgetxattr that handles the buffer sizing.
-func Fgetxattr(fd int, attr string) (val []byte, err error) {
-	fn := func(buf []byte) (int, error) {
-		return unix.Fgetxattr(fd, attr, buf)
-	}
-	return getxattrSmartBuf(fn)
-}
-
-// Lgetxattr is a wrapper around unix.Lgetxattr that handles the buffer sizing.
-func Lgetxattr(path string, attr string) (val []byte, err error) {
-	fn := func(buf []byte) (int, error) {
-		return unix.Lgetxattr(path, attr, buf)
-	}
-	return getxattrSmartBuf(fn)
-}
-
-func getxattrSmartBuf(fn func(buf []byte) (int, error)) ([]byte, error) {
-	// Fastpaths. Important for security.capabilities, which gets queried a lot.
-	buf := make([]byte, XATTR_BUFSZ_SMALL)
-	sz, err := fn(buf)
-	// Non-existing xattr
-	if err == unix.ENODATA {
-		return nil, err
-	}
-	// Underlying fs does not support security.capabilities (example: tmpfs)
-	if err == unix.EOPNOTSUPP {
-		return nil, err
-	}
-	// Small xattr
-	if err == nil && sz < len(buf) {
-		goto out
-	}
-	// Generic slowpath
-	//
-	// If the buffer is too small to fit the value, Linux and MacOS react
-	// differently:
-	// Linux: returns an ERANGE error and "-1" bytes.
-	// MacOS: truncates the value and returns "size" bytes.
-	//
-	// We choose the simple approach of buffer that is bigger than the limit on
-	// Linux, and return an error for everything that is bigger (which can
-	// only happen on MacOS).
-	buf = make([]byte, XATTR_BUFSZ)
-	sz, err = fn(buf)
-	if err == syscall.ERANGE {
-		// Do NOT return ERANGE - the user might retry ad inifinitum!
-		return nil, syscall.EOVERFLOW
-	}
-	if err != nil {
-		return nil, err
-	}
-	if sz >= XATTR_SIZE_MAX {
-		return nil, syscall.EOVERFLOW
-	}
-out:
-	// Copy only the actually used bytes to a new (smaller) buffer
-	// so "buf" never leaves the function and can be allocated on the stack.
-	val := make([]byte, sz)
-	copy(val, buf)
-	return val, nil
-}
-
-// Flistxattr is a wrapper for unix.Flistxattr that handles buffer sizing and
-// parsing the returned blob to a string slice.
-func Flistxattr(fd int) (attrs []string, err error) {
-	// See the buffer sizing comments in getxattrSmartBuf.
-	// TODO: smarter buffer sizing?
-	buf := make([]byte, XATTR_BUFSZ)
-	sz, err := unix.Flistxattr(fd, buf)
-	if err == syscall.ERANGE {
-		// Do NOT return ERANGE - the user might retry ad inifinitum!
-		return nil, syscall.EOVERFLOW
-	}
-	if err != nil {
-		return nil, err
-	}
-	if sz >= XATTR_SIZE_MAX {
-		return nil, syscall.EOVERFLOW
-	}
-	attrs = parseListxattrBlob(buf[:sz])
-	return attrs, nil
-}
-
-// Llistxattr is a wrapper for unix.Llistxattr that handles buffer sizing and
-// parsing the returned blob to a string slice.
-func Llistxattr(path string) (attrs []string, err error) {
-	// TODO: smarter buffer sizing?
-	buf := make([]byte, XATTR_BUFSZ)
-	sz, err := unix.Llistxattr(path, buf)
-	if err == syscall.ERANGE {
-		// Do NOT return ERANGE - the user might retry ad inifinitum!
-		return nil, syscall.EOVERFLOW
-	}
-	if err != nil {
-		return nil, err
-	}
-	if sz >= XATTR_SIZE_MAX {
-		return nil, syscall.EOVERFLOW
-	}
-	attrs = parseListxattrBlob(buf[:sz])
-	return attrs, nil
-}
-
-func parseListxattrBlob(buf []byte) (attrs []string) {
-	parts := bytes.Split(buf, []byte{0})
-	for _, part := range parts {
-		if len(part) == 0 {
-			// Last part is empty, ignore
-			continue
-		}
-		attrs = append(attrs, string(part))
-	}
-	return attrs
-}+const XATTR_BUFSZ_SMALL = 500