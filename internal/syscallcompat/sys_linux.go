--- conflicted
+++ resolved
@@ -5,13 +5,6 @@
 	"syscall"
 
 	"golang.org/x/sys/unix"
-<<<<<<< HEAD
-=======
-
-	"github.com/hanwen/go-fuse/v2/fuse"
-
-	"github.com/rfjakob/gocryptfs/v2/internal/tlog"
->>>>>>> 91d3b30c
 )
 
 const (
@@ -42,234 +35,13 @@
 		}
 		if err == syscall.EOPNOTSUPP {
 			// ZFS and ext3 do not support fallocate. Warn but continue anyway.
-<<<<<<< HEAD
-			// https://github.com/rfjakob/gocryptfs/issues/22
-=======
 			// https://github.com/rfjakob/gocryptfs/v2/issues/22
-			preallocWarn.Do(func() {
-				tlog.Warn.Printf("Warning: The underlying filesystem " +
-					"does not support fallocate(2). gocryptfs will continue working " +
-					"but is no longer resistant against out-of-space errors.\n")
-			})
->>>>>>> 91d3b30c
 			return nil
 		}
 		return err
 	}
 }
 
-<<<<<<< HEAD
-=======
-// Fallocate wraps the Fallocate syscall.
-func Fallocate(fd int, mode uint32, off int64, len int64) (err error) {
-	return syscall.Fallocate(fd, mode, off, len)
-}
-
-func getSupplementaryGroups(pid uint32) (gids []int) {
-	procPath := fmt.Sprintf("/proc/%d/task/%d/status", pid, pid)
-	blob, err := ioutil.ReadFile(procPath)
-	if err != nil {
-		return nil
-	}
-
-	lines := strings.Split(string(blob), "\n")
-	for _, line := range lines {
-		if strings.HasPrefix(line, "Groups:") {
-			f := strings.Fields(line[7:])
-			gids = make([]int, len(f))
-			for i := range gids {
-				val, err := strconv.ParseInt(f[i], 10, 32)
-				if err != nil {
-					return nil
-				}
-				gids[i] = int(val)
-			}
-			return gids
-		}
-	}
-
-	return nil
-}
-
-// asUser runs `f()` under the effective uid, gid, groups specified
-// in `context`.
-//
-// If `context` is nil, `f()` is executed directly without switching user id.
-func asUser(f func() (int, error), context *fuse.Context) (int, error) {
-	if context == nil {
-		return f()
-	}
-
-	runtime.LockOSThread()
-	defer runtime.UnlockOSThread()
-
-	// Since go1.16beta1 (commit d1b1145cace8b968307f9311ff611e4bb810710c ,
-	// https://go-review.googlesource.com/c/go/+/210639 )
-	// syscall.{Setgroups,Setregid,Setreuid} affects all threads, which
-	// is exactly what we not want.
-	//
-	// We now use unix.{Setgroups,Setregid,Setreuid} instead.
-
-	err := unix.Setgroups(getSupplementaryGroups(context.Pid))
-	if err != nil {
-		return -1, err
-	}
-	defer unix.Setgroups(nil)
-
-	err = unix.Setregid(-1, int(context.Owner.Gid))
-	if err != nil {
-		return -1, err
-	}
-	defer unix.Setregid(-1, 0)
-
-	err = unix.Setreuid(-1, int(context.Owner.Uid))
-	if err != nil {
-		return -1, err
-	}
-	defer unix.Setreuid(-1, 0)
-
-	return f()
-}
-
-// OpenatUser runs the Openat syscall in the context of a different user.
-//
-// It switches the current thread to the new user, performs the syscall,
-// and switches back.
-//
-// If `context` is nil, this function behaves like ordinary Openat (no
-// user switching).
-func OpenatUser(dirfd int, path string, flags int, mode uint32, context *fuse.Context) (fd int, err error) {
-	f := func() (int, error) {
-		return Openat(dirfd, path, flags, mode)
-	}
-	return asUser(f, context)
-}
-
-// Mknodat wraps the Mknodat syscall.
-func Mknodat(dirfd int, path string, mode uint32, dev int) (err error) {
-	return syscall.Mknodat(dirfd, path, mode, dev)
-}
-
-// MknodatUser runs the Mknodat syscall in the context of a different user.
-// If `context` is nil, this function behaves like ordinary Mknodat.
-//
-// See OpenatUser() for how this works.
-func MknodatUser(dirfd int, path string, mode uint32, dev int, context *fuse.Context) (err error) {
-	f := func() (int, error) {
-		err := Mknodat(dirfd, path, mode, dev)
-		return -1, err
-	}
-	_, err = asUser(f, context)
-	return err
-}
-
-// Dup3 wraps the Dup3 syscall. We want to use Dup3 rather than Dup2 because Dup2
-// is not implemented on arm64.
-func Dup3(oldfd int, newfd int, flags int) (err error) {
-	return syscall.Dup3(oldfd, newfd, flags)
-}
-
-// FchmodatNofollow is like Fchmodat but never follows symlinks.
-//
-// This should be handled by the AT_SYMLINK_NOFOLLOW flag, but Linux
-// does not implement it, so we have to perform an elaborate dance
-// with O_PATH and /proc/self/fd.
-//
-// See also: Qemu implemented the same logic as fchmodat_nofollow():
-// https://git.qemu.org/?p=qemu.git;a=blob;f=hw/9pfs/9p-local.c#l335
-func FchmodatNofollow(dirfd int, path string, mode uint32) (err error) {
-	// Open handle to the filename (but without opening the actual file).
-	// This succeeds even when we don't have read permissions to the file.
-	fd, err := syscall.Openat(dirfd, path, syscall.O_NOFOLLOW|O_PATH, 0)
-	if err != nil {
-		return err
-	}
-	defer syscall.Close(fd)
-
-	// Now we can check the type without the risk of race-conditions.
-	// Return syscall.ELOOP if it is a symlink.
-	var st syscall.Stat_t
-	err = syscall.Fstat(fd, &st)
-	if err != nil {
-		return err
-	}
-	if st.Mode&syscall.S_IFMT == syscall.S_IFLNK {
-		return syscall.ELOOP
-	}
-
-	// Change mode of the actual file. Fchmod does not work with O_PATH,
-	// but Chmod via /proc/self/fd works.
-	procPath := fmt.Sprintf("/proc/self/fd/%d", fd)
-	return syscall.Chmod(procPath, mode)
-}
-
-// SymlinkatUser runs the Symlinkat syscall in the context of a different user.
-// If `context` is nil, this function behaves like ordinary Symlinkat.
-//
-// See OpenatUser() for how this works.
-func SymlinkatUser(oldpath string, newdirfd int, newpath string, context *fuse.Context) (err error) {
-	f := func() (int, error) {
-		err := unix.Symlinkat(oldpath, newdirfd, newpath)
-		return -1, err
-	}
-	_, err = asUser(f, context)
-	return err
-}
-
-// MkdiratUser runs the Mkdirat syscall in the context of a different user.
-// If `context` is nil, this function behaves like ordinary Mkdirat.
-//
-// See OpenatUser() for how this works.
-func MkdiratUser(dirfd int, path string, mode uint32, context *fuse.Context) (err error) {
-	f := func() (int, error) {
-		err := unix.Mkdirat(dirfd, path, mode)
-		return -1, err
-	}
-	_, err = asUser(f, context)
-	return err
-}
-
-// LsetxattrUser runs the Lsetxattr syscall in the context of a different user.
-// This is useful when setting ACLs, as the result depends on the user running
-// the operation (see fuse-xfstests generic/375).
-//
-// If `context` is nil, this function behaves like ordinary Lsetxattr.
-func LsetxattrUser(path string, attr string, data []byte, flags int, context *fuse.Context) (err error) {
-	f := func() (int, error) {
-		err := unix.Lsetxattr(path, attr, data, flags)
-		return -1, err
-	}
-	_, err = asUser(f, context)
-	return err
-}
-
-func timesToTimespec(a *time.Time, m *time.Time) []unix.Timespec {
-	ts := make([]unix.Timespec, 2)
-	ts[0] = unix.Timespec(fuse.UtimeToTimespec(a))
-	ts[1] = unix.Timespec(fuse.UtimeToTimespec(m))
-	return ts
-}
-
-// FutimesNano syscall.
-func FutimesNano(fd int, a *time.Time, m *time.Time) (err error) {
-	ts := timesToTimespec(a, m)
-	// To avoid introducing a separate syscall wrapper for futimens()
-	// (as done in go-fuse, for example), we instead use the /proc/self/fd trick.
-	procPath := fmt.Sprintf("/proc/self/fd/%d", fd)
-	return unix.UtimesNanoAt(unix.AT_FDCWD, procPath, ts, 0)
-}
-
-// UtimesNanoAtNofollow is like UtimesNanoAt but never follows symlinks.
-// Retries on EINTR.
-func UtimesNanoAtNofollow(dirfd int, path string, a *time.Time, m *time.Time) (err error) {
-	ts := timesToTimespec(a, m)
-	err = retryEINTR(func() error {
-		return unix.UtimesNanoAt(dirfd, path, ts, unix.AT_SYMLINK_NOFOLLOW)
-	})
-	return err
-}
-
->>>>>>> 91d3b30c
 // Getdents syscall with "." and ".." filtered out.
 func Getdents(fd int) ([]DirEntry, error) {
 	entries, _, err := getdents(fd)
