--- conflicted
+++ resolved
@@ -10,16 +10,9 @@
 
 	"os"
 
-<<<<<<< HEAD
 	"../contentenc"
 	"../cryptocore"
 	"../exitcodes"
-=======
-	"github.com/rfjakob/gocryptfs/v2/internal/contentenc"
-	"github.com/rfjakob/gocryptfs/v2/internal/cryptocore"
-	"github.com/rfjakob/gocryptfs/v2/internal/exitcodes"
-	"github.com/rfjakob/gocryptfs/v2/internal/tlog"
->>>>>>> 91d3b30c
 )
 
 const (
@@ -73,8 +66,6 @@
 	LogN               int
 	Creator            string
 	AESSIV             bool
-	Fido2CredentialID  []byte
-	Fido2HmacSalt      []byte
 	DeterministicNames bool
 	XChaCha20Poly1305  bool
 }
@@ -110,39 +101,23 @@
 	if args.AESSIV {
 		cf.setFeatureFlag(FlagAESSIV)
 	}
-	if len(args.Fido2CredentialID) > 0 {
-		cf.setFeatureFlag(FlagFIDO2)
-		cf.FIDO2 = &FIDO2Params{
-			CredentialID: args.Fido2CredentialID,
-			HMACSalt:     args.Fido2HmacSalt,
-		}
-	}
 	// Catch bugs and invalid cli flag combinations early
 	cf.ScryptObject = NewScryptKDF(args.LogN)
 	if err := cf.Validate(); err != nil {
 		return err
 	}
+	// Catch bugs and invalid cli flag combinations early
+	cf.ScryptObject = NewScryptKDF(args.LogN)
+	if err := cf.Validate(); err != nil {
+		return err
+	}
 	{
 		// Generate new random master key
-<<<<<<< HEAD
-		var key []byte
-		if devrandom {
-			key = randBytesDevRandom(cryptocore.KeyLen)
-		} else {
-			key = cryptocore.RandBytes(cryptocore.KeyLen)
-		}
+		key := cryptocore.RandBytes(cryptocore.KeyLen)
 		// Encrypt it using the password
 		// This sets ScryptObject and EncryptedKey
 		// Note: this looks at the FeatureFlags, so call it AFTER setting them.
-		cf.EncryptKey(key, password, logN, false)
-=======
-		key := cryptocore.RandBytes(cryptocore.KeyLen)
-		tlog.PrintMasterkeyReminder(key)
-		// Encrypt it using the password
-		// This sets ScryptObject and EncryptedKey
-		// Note: this looks at the FeatureFlags, so call it AFTER setting them.
-		cf.EncryptKey(key, args.Password, args.LogN)
->>>>>>> 91d3b30c
+		cf.EncryptKey(key, args.Password, args.LogN, false)
 		for i := range key {
 			key[i] = 0
 		}
@@ -200,38 +175,8 @@
 		return nil, err
 	}
 
-<<<<<<< HEAD
-	if cf.Version != contentenc.CurrentVersion {
-		return nil, fmt.Errorf("Unsupported on-disk format %d", cf.Version)
-	}
-
-	// Check that all set feature flags are known
-	for _, flag := range cf.FeatureFlags {
-		if !cf.isFeatureFlagKnown(flag) {
-			return nil, fmt.Errorf("Unsupported feature flag %q", flag)
-		}
-	}
-
-	// Check that all required feature flags are set
-	var requiredFlags []flagIota
-	if cf.IsFeatureFlagSet(FlagPlaintextNames) {
-		requiredFlags = requiredFlagsPlaintextNames
-	} else {
-		requiredFlags = requiredFlagsNormal
-	}
-	deprecatedFs := false
-	for _, i := range requiredFlags {
-		if !cf.IsFeatureFlagSet(i) {
-			fmt.Fprintf(os.Stderr, "Required feature flag %q is missing\n", knownFlags[i])
-			deprecatedFs = true
-		}
-	}
-	if deprecatedFs {
-		return nil, exitcodes.NewErr("Deprecated filesystem", exitcodes.DeprecatedFS)
-=======
 	if err := cf.Validate(); err != nil {
 		return nil, exitcodes.NewErr(err.Error(), exitcodes.DeprecatedFS)
->>>>>>> 91d3b30c
 	}
 
 	// All good
@@ -356,12 +301,7 @@
 	err = fd.Sync()
 	if err != nil {
 		// This can happen on network drives: FRITZ.NAS mounted on MacOS returns
-<<<<<<< HEAD
-		// "operation not supported": https://github.com/rfjakob/gocryptfs/issues/390
-=======
 		// "operation not supported": https://github.com/rfjakob/gocryptfs/v2/issues/390
-		tlog.Warn.Printf("Warning: fsync failed: %v", err)
->>>>>>> 91d3b30c
 		// Try sync instead
 		syscall.Sync()
 	}
