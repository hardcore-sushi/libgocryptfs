--- conflicted
+++ resolved
@@ -13,13 +13,6 @@
 	"unsafe"
 
 	"golang.org/x/sys/unix"
-<<<<<<< HEAD
-=======
-
-	"github.com/hanwen/go-fuse/v2/fuse"
-
-	"github.com/rfjakob/gocryptfs/v2/internal/tlog"
->>>>>>> 91d3b30c
 )
 
 const sizeofDirent = int(unsafe.Sizeof(unix.Dirent{}))
@@ -51,10 +44,6 @@
 			continue
 		} else if err != nil {
 			if smartBuf.Len() > 0 {
-<<<<<<< HEAD
-=======
-				tlog.Warn.Printf("warning: unix.Getdents returned errno %d in the middle of data ( https://github.com/rfjakob/gocryptfs/v2/issues/483 )", err.(syscall.Errno))
->>>>>>> 91d3b30c
 				return nil, nil, syscall.EIO
 			}
 			return nil, nil, err
@@ -144,20 +133,7 @@
 
 func dtUnknownWarn(dirfd int) {
 	var buf syscall.Statfs_t
-<<<<<<< HEAD
 	syscall.Fstatfs(dirfd, &buf)
-=======
-	err := syscall.Fstatfs(dirfd, &buf)
-	if err == nil && buf.Type == XFS_SUPER_MAGIC {
-		// Old XFS filesystems always return DT_UNKNOWN. Downgrade the message
-		// to "info" level if we are on XFS.
-		// https://github.com/rfjakob/gocryptfs/v2/issues/267
-		tlog.Info.Printf("Getdents: convertDType: received DT_UNKNOWN, fstype=xfs, falling back to stat")
-	} else {
-		tlog.Warn.Printf("Getdents: convertDType: received DT_UNKNOWN, fstype=%#x, falling back to stat",
-			buf.Type)
-	}
->>>>>>> 91d3b30c
 }
 
 // convertDType converts a Dirent.Type to at Stat_t.Mode value.
