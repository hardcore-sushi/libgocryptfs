--- conflicted
+++ resolved
@@ -301,12 +301,7 @@
 	err = fd.Sync()
 	if err != nil {
 		// This can happen on network drives: FRITZ.NAS mounted on MacOS returns
-<<<<<<< HEAD
-		// "operation not supported": https://github.com/rfjakob/gocryptfs/v2/issues/390
-=======
 		// "operation not supported": https://github.com/rfjakob/gocryptfs/issues/390
-		tlog.Warn.Printf("Warning: fsync failed: %v", err)
->>>>>>> 5e67e183
 		// Try sync instead
 		syscall.Sync()
 	}
