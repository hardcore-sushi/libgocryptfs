<<<<<<< HEAD
=======
// gocryptfs is an encrypted overlay filesystem written in Go.
// See README.md ( https://github.com/rfjakob/gocryptfs/blob/master/README.md )
// and the official website ( https://nuetzlich.net/gocryptfs/ ) for details.
>>>>>>> 5e67e183
package main

func main() {}<|MERGE_RESOLUTION|>--- conflicted
+++ resolved
@@ -1,9 +1,6 @@
-<<<<<<< HEAD
-=======
 // gocryptfs is an encrypted overlay filesystem written in Go.
 // See README.md ( https://github.com/rfjakob/gocryptfs/blob/master/README.md )
 // and the official website ( https://nuetzlich.net/gocryptfs/ ) for details.
->>>>>>> 5e67e183
 package main
 
 func main() {}